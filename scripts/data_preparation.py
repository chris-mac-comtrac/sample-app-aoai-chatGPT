"""Data Preparation Script for an Azure Cognitive Search Index."""
import argparse
import json
import time
import requests
import subprocess
import dataclasses
from tqdm import tqdm
from azure.core.credentials import AzureKeyCredential
from azure.identity import AzureCliCredential
from data_utils import chunk_directory
from azure.search.documents import SearchClient
from azure.ai.formrecognizer import DocumentAnalysisClient

def check_if_search_service_exists(search_service_name: str,
    subscription_id: str,
    resource_group: str,
    credential = None):
    """_summary_

    Args:
        search_service_name (str): _description_
        subscription_id (str): _description_
        resource_group (str): _description_
        credential: Azure credential to use for getting acs instance
    """
    if credential is None:
        raise ValueError("credential cannot be None")
    url = (
        f"https://management.azure.com/subscriptions/{subscription_id}"
        f"/resourceGroups/{resource_group}/providers/Microsoft.Search/searchServices"
        f"/{search_service_name}?api-version=2021-04-01-preview"
    )

    headers = {
        "Content-Type": "application/json",
        "Authorization": f"Bearer {credential.get_token('https://management.azure.com/.default').token}",
    }

    response = requests.get(url, headers=headers)
    return response.status_code == 200


def create_search_service(
    search_service_name: str,
    subscription_id: str,
    resource_group: str,
    location: str,
    sku: str = "standard",
    credential = None,
):
    """_summary_

    Args:
        search_service_name (str): _description_
        subscription_id (str): _description_
        resource_group (str): _description_
        location (str): _description_
        credential: Azure credential to use for creating acs instance

    Raises:
        Exception: _description_
    """
    if credential is None:
        raise ValueError("credential cannot be None")
    url = (
        f"https://management.azure.com/subscriptions/{subscription_id}"
        f"/resourceGroups/{resource_group}/providers/Microsoft.Search/searchServices"
        f"/{search_service_name}?api-version=2021-04-01-preview"
    )

    payload = {
        "location": f"{location}",
        "sku": {"name": sku},
        "properties": {
            "replicaCount": 1,
            "partitionCount": 1,
            "hostingMode": "default",
            "semanticSearch": "free",
        },
    }

    headers = {
        "Content-Type": "application/json",
        "Authorization": f"Bearer {credential.get_token('https://management.azure.com/.default').token}",
    }

    response = requests.put(url, json=payload, headers=headers)
    if response.status_code != 201:
        raise Exception(
            f"Failed to create search service. Error: {response.text}")

def create_or_update_search_index(service_name, subscription_id, resource_group, index_name, semantic_config_name, credential):
    if credential is None:
        raise ValueError("credential cannot be None")
    admin_key = json.loads(
        subprocess.run(
            f"az search admin-key show --subscription {subscription_id} --resource-group {resource_group} --service-name {service_name}",
            shell=True,
            capture_output=True,
        ).stdout
    )["primaryKey"]

    url = f"https://{service_name}.search.windows.net/indexes/{index_name}?api-version=2021-04-30-Preview"
    headers = {
        "Content-Type": "application/json",
        "api-key": admin_key,
    }

    body = {
        "fields": [
            {
                "name": "id",
                "type": "Edm.String",
                "searchable": True,
                "analyzer": "en.lucene",
                "key": True,
            },
            {
                "name": "content",
                "type": "Edm.String",
                "searchable": True,
                "sortable": False,
                "facetable": False,
                "filterable": False,
                "analyzer": "en.lucene",
            },
            {
                "name": "title",
                "type": "Edm.String",
                "searchable": True,
                "sortable": False,
                "facetable": False,
                "filterable": False,
                "analyzer": "en.lucene",
            },
            {
                "name": "filepath",
                "type": "Edm.String",
                "searchable": True,
                "sortable": False,
                "facetable": False,
                "filterable": False,
            },
            {
                "name": "url",
                "type": "Edm.String",
                "searchable": True,
            },
            {
                "name": "metadata",
                "type": "Edm.String",
                "searchable": True,
            },
        ],
        "suggesters": [],
        "scoringProfiles": [],
        "semantic": {
            "configurations": [
                {
                    "name": semantic_config_name,
                    "prioritizedFields": {
                        "titleField": {"fieldName": "title"},
                        "prioritizedContentFields": [{"fieldName": "content"}],
                        "prioritizedKeywordsFields": [],
                    },
                }
            ]
        },
    }

    response = requests.put(url, json=body, headers=headers)
    if response.status_code == 201:
        print(f"Created search index {index_name}")
    elif response.status_code == 204:
        print(f"Updated existing search index {index_name}")
    else:
        raise Exception(f"Failed to create search index. Error: {response.text}")
    
    return True

def upload_documents_to_index(service_name, subscription_id, resource_group, index_name, docs, credential, upload_batch_size = 50):
    if credential is None:
        raise ValueError("credential cannot be None")
    
    to_upload_dicts = []

    id = 0
    for document in docs:
        d = dataclasses.asdict(document)
        # add id to documents
        d.update({"@search.action": "upload", "id": str(id)})
        to_upload_dicts.append(d)
        id += 1
    
    endpoint = "https://{}.search.windows.net/".format(service_name)
    admin_key = json.loads(
        subprocess.run(
            f"az search admin-key show --subscription {subscription_id} --resource-group {resource_group} --service-name {service_name}",
            shell=True,
            capture_output=True,
        ).stdout
    )["primaryKey"]

    search_client = SearchClient(
        endpoint=endpoint,
        index_name=index_name,
        credential=AzureKeyCredential(admin_key),
    )
    # Upload the documents in batches of upload_batch_size
    for i in tqdm(range(0, len(to_upload_dicts), upload_batch_size), desc="Indexing Chunks..."):
        batch = to_upload_dicts[i: i + upload_batch_size]
        results = search_client.upload_documents(documents=batch)
        num_failures = 0
        errors = set()
        for result in results:
            if not result.succeeded:
                print(f"Indexing Failed for {result.key} with ERROR: {result.error_message}")
                num_failures += 1
                errors.add(result.error_message)
        if num_failures > 0:
            raise Exception(f"INDEXING FAILED for {num_failures} documents. Please recreate the index."
                            f"To Debug: PLEASE CHECK chunk_size and upload_batch_size. \n Error Messages: {list(errors)}")

def validate_index(service_name, subscription_id, resource_group, index_name):
    api_version = "2021-04-30-Preview"
    admin_key = json.loads(
        subprocess.run(
            f"az search admin-key show --subscription {subscription_id} --resource-group {resource_group} --service-name {service_name}",
            shell=True,
            capture_output=True,
        ).stdout
    )["primaryKey"]

    headers = {
        "Content-Type": "application/json", 
        "api-key": admin_key}
    params = {"api-version": api_version}
    url = f"https://{service_name}.search.windows.net/indexes/{index_name}/stats"
    for retry_count in range(5):
        response = requests.get(url, headers=headers, params=params)

        if response.status_code == 200:
            response = response.json()
            num_chunks = response['documentCount']
            if num_chunks==0 and retry_count < 4:
                print("Index is empty. Waiting 60 seconds to check again...")
                time.sleep(60)
            elif num_chunks==0 and retry_count == 4:
                print("Index is empty. Please investigate and re-index.")
            else:
                print(f"The index contains {num_chunks} chunks.")
                average_chunk_size = response['storageSize']/num_chunks
                print(f"The average chunk size of the index is {average_chunk_size} bytes.")
                break
        else:
            if response.status_code==404:
                print(f"The index does not seem to exist. Please make sure the index was created correctly, and that you are using the correct service and index names")
            elif response.status_code==403:
                print(f"Authentication Failure: Make sure you are using the correct key")
            else:
                print(f"Request failed. Please investigate. Status code: {response.status_code}")
            break

def create_index(config, credential, form_recognizer_client=None):
    service_name = config["search_service_name"]
    subscription_id = config["subscription_id"]
    resource_group = config["resource_group"]
    location = config["location"]
    index_name = config["index_name"]

    # check if search service exists, create if not
    if check_if_search_service_exists(service_name, subscription_id, resource_group, credential):
        print(f"Using existing search service {service_name}")
    else:
        print(f"Creating search service {service_name}")
        create_search_service(service_name, subscription_id, resource_group, location, credential=credential)

    # create or update search index with compatible schema
    if not create_or_update_search_index(service_name, subscription_id, resource_group, index_name, config["semantic_config_name"], credential):
        raise Exception(f"Failed to create or update index {index_name}")
    
    # chunk directory
    print("Chunking directory...")
<<<<<<< HEAD
    result = chunk_directory(config["data_path"], num_tokens=config["chunk_size"], token_overlap=config["token_overlap"])
=======
    result = chunk_directory(config["data_path"], num_tokens=config["chunk_size"], form_recognizer_client=form_recognizer_client)
>>>>>>> dc3f24c2

    if len(result.chunks) == 0:
        raise Exception("No chunks found. Please check the data path and chunk size.")

    print(f"Processed {result.total_files} files")
    print(f"Unsupported formats: {result.num_unsupported_format_files} files")
    print(f"Files with errors: {result.num_files_with_errors} files")
    print(f"Found {len(result.chunks)} chunks")

    # upload documents to index
    print("Uploading documents to index...")
    upload_documents_to_index(service_name, subscription_id, resource_group, index_name, result.chunks, credential)

    # check if index is ready/validate index
    print("Validating index...")
    validate_index(service_name, subscription_id, resource_group, index_name)
    print("Index validation completed")

if __name__ == "__main__": 
    parser = argparse.ArgumentParser()
    parser.add_argument("--config", type=str, help="Path to config file containing settings for data preparation")
    parser.add_argument("--form-rec-resource", type=str, help="Name of your Form Recognizer resource to use for PDF cracking.")
    parser.add_argument("--form-rec-key", type=str, help="Key for your Form Recognizer resource to use for PDF cracking.")
    args = parser.parse_args()

    with open(args.config) as f:
        config = json.load(f)

    credential = AzureCliCredential()
    form_recognizer_client = None

    print("Data preparation script started")
    if args.form_rec_resource and args.form_rec_key:
        form_recognizer_client = DocumentAnalysisClient(endpoint=f"https://{args.form_rec_resource}.cognitiveservices.azure.com/", credential=AzureKeyCredential(args.form_rec_key))

    for index_config in config:
        print("Preparing data for index:", index_config["index_name"])
        create_index(index_config, credential, form_recognizer_client)
        print("Data preparation for index", index_config["index_name"], "completed")

    print(f"Data preparation script completed. {len(config)} indexes updated.")<|MERGE_RESOLUTION|>--- conflicted
+++ resolved
@@ -1,330 +1,326 @@
-"""Data Preparation Script for an Azure Cognitive Search Index."""
-import argparse
-import json
-import time
-import requests
-import subprocess
-import dataclasses
-from tqdm import tqdm
-from azure.core.credentials import AzureKeyCredential
-from azure.identity import AzureCliCredential
-from data_utils import chunk_directory
-from azure.search.documents import SearchClient
-from azure.ai.formrecognizer import DocumentAnalysisClient
-
-def check_if_search_service_exists(search_service_name: str,
-    subscription_id: str,
-    resource_group: str,
-    credential = None):
-    """_summary_
-
-    Args:
-        search_service_name (str): _description_
-        subscription_id (str): _description_
-        resource_group (str): _description_
-        credential: Azure credential to use for getting acs instance
-    """
-    if credential is None:
-        raise ValueError("credential cannot be None")
-    url = (
-        f"https://management.azure.com/subscriptions/{subscription_id}"
-        f"/resourceGroups/{resource_group}/providers/Microsoft.Search/searchServices"
-        f"/{search_service_name}?api-version=2021-04-01-preview"
-    )
-
-    headers = {
-        "Content-Type": "application/json",
-        "Authorization": f"Bearer {credential.get_token('https://management.azure.com/.default').token}",
-    }
-
-    response = requests.get(url, headers=headers)
-    return response.status_code == 200
-
-
-def create_search_service(
-    search_service_name: str,
-    subscription_id: str,
-    resource_group: str,
-    location: str,
-    sku: str = "standard",
-    credential = None,
-):
-    """_summary_
-
-    Args:
-        search_service_name (str): _description_
-        subscription_id (str): _description_
-        resource_group (str): _description_
-        location (str): _description_
-        credential: Azure credential to use for creating acs instance
-
-    Raises:
-        Exception: _description_
-    """
-    if credential is None:
-        raise ValueError("credential cannot be None")
-    url = (
-        f"https://management.azure.com/subscriptions/{subscription_id}"
-        f"/resourceGroups/{resource_group}/providers/Microsoft.Search/searchServices"
-        f"/{search_service_name}?api-version=2021-04-01-preview"
-    )
-
-    payload = {
-        "location": f"{location}",
-        "sku": {"name": sku},
-        "properties": {
-            "replicaCount": 1,
-            "partitionCount": 1,
-            "hostingMode": "default",
-            "semanticSearch": "free",
-        },
-    }
-
-    headers = {
-        "Content-Type": "application/json",
-        "Authorization": f"Bearer {credential.get_token('https://management.azure.com/.default').token}",
-    }
-
-    response = requests.put(url, json=payload, headers=headers)
-    if response.status_code != 201:
-        raise Exception(
-            f"Failed to create search service. Error: {response.text}")
-
-def create_or_update_search_index(service_name, subscription_id, resource_group, index_name, semantic_config_name, credential):
-    if credential is None:
-        raise ValueError("credential cannot be None")
-    admin_key = json.loads(
-        subprocess.run(
-            f"az search admin-key show --subscription {subscription_id} --resource-group {resource_group} --service-name {service_name}",
-            shell=True,
-            capture_output=True,
-        ).stdout
-    )["primaryKey"]
-
-    url = f"https://{service_name}.search.windows.net/indexes/{index_name}?api-version=2021-04-30-Preview"
-    headers = {
-        "Content-Type": "application/json",
-        "api-key": admin_key,
-    }
-
-    body = {
-        "fields": [
-            {
-                "name": "id",
-                "type": "Edm.String",
-                "searchable": True,
-                "analyzer": "en.lucene",
-                "key": True,
-            },
-            {
-                "name": "content",
-                "type": "Edm.String",
-                "searchable": True,
-                "sortable": False,
-                "facetable": False,
-                "filterable": False,
-                "analyzer": "en.lucene",
-            },
-            {
-                "name": "title",
-                "type": "Edm.String",
-                "searchable": True,
-                "sortable": False,
-                "facetable": False,
-                "filterable": False,
-                "analyzer": "en.lucene",
-            },
-            {
-                "name": "filepath",
-                "type": "Edm.String",
-                "searchable": True,
-                "sortable": False,
-                "facetable": False,
-                "filterable": False,
-            },
-            {
-                "name": "url",
-                "type": "Edm.String",
-                "searchable": True,
-            },
-            {
-                "name": "metadata",
-                "type": "Edm.String",
-                "searchable": True,
-            },
-        ],
-        "suggesters": [],
-        "scoringProfiles": [],
-        "semantic": {
-            "configurations": [
-                {
-                    "name": semantic_config_name,
-                    "prioritizedFields": {
-                        "titleField": {"fieldName": "title"},
-                        "prioritizedContentFields": [{"fieldName": "content"}],
-                        "prioritizedKeywordsFields": [],
-                    },
-                }
-            ]
-        },
-    }
-
-    response = requests.put(url, json=body, headers=headers)
-    if response.status_code == 201:
-        print(f"Created search index {index_name}")
-    elif response.status_code == 204:
-        print(f"Updated existing search index {index_name}")
-    else:
-        raise Exception(f"Failed to create search index. Error: {response.text}")
-    
-    return True
-
-def upload_documents_to_index(service_name, subscription_id, resource_group, index_name, docs, credential, upload_batch_size = 50):
-    if credential is None:
-        raise ValueError("credential cannot be None")
-    
-    to_upload_dicts = []
-
-    id = 0
-    for document in docs:
-        d = dataclasses.asdict(document)
-        # add id to documents
-        d.update({"@search.action": "upload", "id": str(id)})
-        to_upload_dicts.append(d)
-        id += 1
-    
-    endpoint = "https://{}.search.windows.net/".format(service_name)
-    admin_key = json.loads(
-        subprocess.run(
-            f"az search admin-key show --subscription {subscription_id} --resource-group {resource_group} --service-name {service_name}",
-            shell=True,
-            capture_output=True,
-        ).stdout
-    )["primaryKey"]
-
-    search_client = SearchClient(
-        endpoint=endpoint,
-        index_name=index_name,
-        credential=AzureKeyCredential(admin_key),
-    )
-    # Upload the documents in batches of upload_batch_size
-    for i in tqdm(range(0, len(to_upload_dicts), upload_batch_size), desc="Indexing Chunks..."):
-        batch = to_upload_dicts[i: i + upload_batch_size]
-        results = search_client.upload_documents(documents=batch)
-        num_failures = 0
-        errors = set()
-        for result in results:
-            if not result.succeeded:
-                print(f"Indexing Failed for {result.key} with ERROR: {result.error_message}")
-                num_failures += 1
-                errors.add(result.error_message)
-        if num_failures > 0:
-            raise Exception(f"INDEXING FAILED for {num_failures} documents. Please recreate the index."
-                            f"To Debug: PLEASE CHECK chunk_size and upload_batch_size. \n Error Messages: {list(errors)}")
-
-def validate_index(service_name, subscription_id, resource_group, index_name):
-    api_version = "2021-04-30-Preview"
-    admin_key = json.loads(
-        subprocess.run(
-            f"az search admin-key show --subscription {subscription_id} --resource-group {resource_group} --service-name {service_name}",
-            shell=True,
-            capture_output=True,
-        ).stdout
-    )["primaryKey"]
-
-    headers = {
-        "Content-Type": "application/json", 
-        "api-key": admin_key}
-    params = {"api-version": api_version}
-    url = f"https://{service_name}.search.windows.net/indexes/{index_name}/stats"
-    for retry_count in range(5):
-        response = requests.get(url, headers=headers, params=params)
-
-        if response.status_code == 200:
-            response = response.json()
-            num_chunks = response['documentCount']
-            if num_chunks==0 and retry_count < 4:
-                print("Index is empty. Waiting 60 seconds to check again...")
-                time.sleep(60)
-            elif num_chunks==0 and retry_count == 4:
-                print("Index is empty. Please investigate and re-index.")
-            else:
-                print(f"The index contains {num_chunks} chunks.")
-                average_chunk_size = response['storageSize']/num_chunks
-                print(f"The average chunk size of the index is {average_chunk_size} bytes.")
-                break
-        else:
-            if response.status_code==404:
-                print(f"The index does not seem to exist. Please make sure the index was created correctly, and that you are using the correct service and index names")
-            elif response.status_code==403:
-                print(f"Authentication Failure: Make sure you are using the correct key")
-            else:
-                print(f"Request failed. Please investigate. Status code: {response.status_code}")
-            break
-
-def create_index(config, credential, form_recognizer_client=None):
-    service_name = config["search_service_name"]
-    subscription_id = config["subscription_id"]
-    resource_group = config["resource_group"]
-    location = config["location"]
-    index_name = config["index_name"]
-
-    # check if search service exists, create if not
-    if check_if_search_service_exists(service_name, subscription_id, resource_group, credential):
-        print(f"Using existing search service {service_name}")
-    else:
-        print(f"Creating search service {service_name}")
-        create_search_service(service_name, subscription_id, resource_group, location, credential=credential)
-
-    # create or update search index with compatible schema
-    if not create_or_update_search_index(service_name, subscription_id, resource_group, index_name, config["semantic_config_name"], credential):
-        raise Exception(f"Failed to create or update index {index_name}")
-    
-    # chunk directory
-    print("Chunking directory...")
-<<<<<<< HEAD
-    result = chunk_directory(config["data_path"], num_tokens=config["chunk_size"], token_overlap=config["token_overlap"])
-=======
-    result = chunk_directory(config["data_path"], num_tokens=config["chunk_size"], form_recognizer_client=form_recognizer_client)
->>>>>>> dc3f24c2
-
-    if len(result.chunks) == 0:
-        raise Exception("No chunks found. Please check the data path and chunk size.")
-
-    print(f"Processed {result.total_files} files")
-    print(f"Unsupported formats: {result.num_unsupported_format_files} files")
-    print(f"Files with errors: {result.num_files_with_errors} files")
-    print(f"Found {len(result.chunks)} chunks")
-
-    # upload documents to index
-    print("Uploading documents to index...")
-    upload_documents_to_index(service_name, subscription_id, resource_group, index_name, result.chunks, credential)
-
-    # check if index is ready/validate index
-    print("Validating index...")
-    validate_index(service_name, subscription_id, resource_group, index_name)
-    print("Index validation completed")
-
-if __name__ == "__main__": 
-    parser = argparse.ArgumentParser()
-    parser.add_argument("--config", type=str, help="Path to config file containing settings for data preparation")
-    parser.add_argument("--form-rec-resource", type=str, help="Name of your Form Recognizer resource to use for PDF cracking.")
-    parser.add_argument("--form-rec-key", type=str, help="Key for your Form Recognizer resource to use for PDF cracking.")
-    args = parser.parse_args()
-
-    with open(args.config) as f:
-        config = json.load(f)
-
-    credential = AzureCliCredential()
-    form_recognizer_client = None
-
-    print("Data preparation script started")
-    if args.form_rec_resource and args.form_rec_key:
-        form_recognizer_client = DocumentAnalysisClient(endpoint=f"https://{args.form_rec_resource}.cognitiveservices.azure.com/", credential=AzureKeyCredential(args.form_rec_key))
-
-    for index_config in config:
-        print("Preparing data for index:", index_config["index_name"])
-        create_index(index_config, credential, form_recognizer_client)
-        print("Data preparation for index", index_config["index_name"], "completed")
-
+"""Data Preparation Script for an Azure Cognitive Search Index."""
+import argparse
+import json
+import time
+import requests
+import subprocess
+import dataclasses
+from tqdm import tqdm
+from azure.core.credentials import AzureKeyCredential
+from azure.identity import AzureCliCredential
+from data_utils import chunk_directory
+from azure.search.documents import SearchClient
+from azure.ai.formrecognizer import DocumentAnalysisClient
+
+def check_if_search_service_exists(search_service_name: str,
+    subscription_id: str,
+    resource_group: str,
+    credential = None):
+    """_summary_
+
+    Args:
+        search_service_name (str): _description_
+        subscription_id (str): _description_
+        resource_group (str): _description_
+        credential: Azure credential to use for getting acs instance
+    """
+    if credential is None:
+        raise ValueError("credential cannot be None")
+    url = (
+        f"https://management.azure.com/subscriptions/{subscription_id}"
+        f"/resourceGroups/{resource_group}/providers/Microsoft.Search/searchServices"
+        f"/{search_service_name}?api-version=2021-04-01-preview"
+    )
+
+    headers = {
+        "Content-Type": "application/json",
+        "Authorization": f"Bearer {credential.get_token('https://management.azure.com/.default').token}",
+    }
+
+    response = requests.get(url, headers=headers)
+    return response.status_code == 200
+
+
+def create_search_service(
+    search_service_name: str,
+    subscription_id: str,
+    resource_group: str,
+    location: str,
+    sku: str = "standard",
+    credential = None,
+):
+    """_summary_
+
+    Args:
+        search_service_name (str): _description_
+        subscription_id (str): _description_
+        resource_group (str): _description_
+        location (str): _description_
+        credential: Azure credential to use for creating acs instance
+
+    Raises:
+        Exception: _description_
+    """
+    if credential is None:
+        raise ValueError("credential cannot be None")
+    url = (
+        f"https://management.azure.com/subscriptions/{subscription_id}"
+        f"/resourceGroups/{resource_group}/providers/Microsoft.Search/searchServices"
+        f"/{search_service_name}?api-version=2021-04-01-preview"
+    )
+
+    payload = {
+        "location": f"{location}",
+        "sku": {"name": sku},
+        "properties": {
+            "replicaCount": 1,
+            "partitionCount": 1,
+            "hostingMode": "default",
+            "semanticSearch": "free",
+        },
+    }
+
+    headers = {
+        "Content-Type": "application/json",
+        "Authorization": f"Bearer {credential.get_token('https://management.azure.com/.default').token}",
+    }
+
+    response = requests.put(url, json=payload, headers=headers)
+    if response.status_code != 201:
+        raise Exception(
+            f"Failed to create search service. Error: {response.text}")
+
+def create_or_update_search_index(service_name, subscription_id, resource_group, index_name, semantic_config_name, credential):
+    if credential is None:
+        raise ValueError("credential cannot be None")
+    admin_key = json.loads(
+        subprocess.run(
+            f"az search admin-key show --subscription {subscription_id} --resource-group {resource_group} --service-name {service_name}",
+            shell=True,
+            capture_output=True,
+        ).stdout
+    )["primaryKey"]
+
+    url = f"https://{service_name}.search.windows.net/indexes/{index_name}?api-version=2021-04-30-Preview"
+    headers = {
+        "Content-Type": "application/json",
+        "api-key": admin_key,
+    }
+
+    body = {
+        "fields": [
+            {
+                "name": "id",
+                "type": "Edm.String",
+                "searchable": True,
+                "analyzer": "en.lucene",
+                "key": True,
+            },
+            {
+                "name": "content",
+                "type": "Edm.String",
+                "searchable": True,
+                "sortable": False,
+                "facetable": False,
+                "filterable": False,
+                "analyzer": "en.lucene",
+            },
+            {
+                "name": "title",
+                "type": "Edm.String",
+                "searchable": True,
+                "sortable": False,
+                "facetable": False,
+                "filterable": False,
+                "analyzer": "en.lucene",
+            },
+            {
+                "name": "filepath",
+                "type": "Edm.String",
+                "searchable": True,
+                "sortable": False,
+                "facetable": False,
+                "filterable": False,
+            },
+            {
+                "name": "url",
+                "type": "Edm.String",
+                "searchable": True,
+            },
+            {
+                "name": "metadata",
+                "type": "Edm.String",
+                "searchable": True,
+            },
+        ],
+        "suggesters": [],
+        "scoringProfiles": [],
+        "semantic": {
+            "configurations": [
+                {
+                    "name": semantic_config_name,
+                    "prioritizedFields": {
+                        "titleField": {"fieldName": "title"},
+                        "prioritizedContentFields": [{"fieldName": "content"}],
+                        "prioritizedKeywordsFields": [],
+                    },
+                }
+            ]
+        },
+    }
+
+    response = requests.put(url, json=body, headers=headers)
+    if response.status_code == 201:
+        print(f"Created search index {index_name}")
+    elif response.status_code == 204:
+        print(f"Updated existing search index {index_name}")
+    else:
+        raise Exception(f"Failed to create search index. Error: {response.text}")
+    
+    return True
+
+def upload_documents_to_index(service_name, subscription_id, resource_group, index_name, docs, credential, upload_batch_size = 50):
+    if credential is None:
+        raise ValueError("credential cannot be None")
+    
+    to_upload_dicts = []
+
+    id = 0
+    for document in docs:
+        d = dataclasses.asdict(document)
+        # add id to documents
+        d.update({"@search.action": "upload", "id": str(id)})
+        to_upload_dicts.append(d)
+        id += 1
+    
+    endpoint = "https://{}.search.windows.net/".format(service_name)
+    admin_key = json.loads(
+        subprocess.run(
+            f"az search admin-key show --subscription {subscription_id} --resource-group {resource_group} --service-name {service_name}",
+            shell=True,
+            capture_output=True,
+        ).stdout
+    )["primaryKey"]
+
+    search_client = SearchClient(
+        endpoint=endpoint,
+        index_name=index_name,
+        credential=AzureKeyCredential(admin_key),
+    )
+    # Upload the documents in batches of upload_batch_size
+    for i in tqdm(range(0, len(to_upload_dicts), upload_batch_size), desc="Indexing Chunks..."):
+        batch = to_upload_dicts[i: i + upload_batch_size]
+        results = search_client.upload_documents(documents=batch)
+        num_failures = 0
+        errors = set()
+        for result in results:
+            if not result.succeeded:
+                print(f"Indexing Failed for {result.key} with ERROR: {result.error_message}")
+                num_failures += 1
+                errors.add(result.error_message)
+        if num_failures > 0:
+            raise Exception(f"INDEXING FAILED for {num_failures} documents. Please recreate the index."
+                            f"To Debug: PLEASE CHECK chunk_size and upload_batch_size. \n Error Messages: {list(errors)}")
+
+def validate_index(service_name, subscription_id, resource_group, index_name):
+    api_version = "2021-04-30-Preview"
+    admin_key = json.loads(
+        subprocess.run(
+            f"az search admin-key show --subscription {subscription_id} --resource-group {resource_group} --service-name {service_name}",
+            shell=True,
+            capture_output=True,
+        ).stdout
+    )["primaryKey"]
+
+    headers = {
+        "Content-Type": "application/json", 
+        "api-key": admin_key}
+    params = {"api-version": api_version}
+    url = f"https://{service_name}.search.windows.net/indexes/{index_name}/stats"
+    for retry_count in range(5):
+        response = requests.get(url, headers=headers, params=params)
+
+        if response.status_code == 200:
+            response = response.json()
+            num_chunks = response['documentCount']
+            if num_chunks==0 and retry_count < 4:
+                print("Index is empty. Waiting 60 seconds to check again...")
+                time.sleep(60)
+            elif num_chunks==0 and retry_count == 4:
+                print("Index is empty. Please investigate and re-index.")
+            else:
+                print(f"The index contains {num_chunks} chunks.")
+                average_chunk_size = response['storageSize']/num_chunks
+                print(f"The average chunk size of the index is {average_chunk_size} bytes.")
+                break
+        else:
+            if response.status_code==404:
+                print(f"The index does not seem to exist. Please make sure the index was created correctly, and that you are using the correct service and index names")
+            elif response.status_code==403:
+                print(f"Authentication Failure: Make sure you are using the correct key")
+            else:
+                print(f"Request failed. Please investigate. Status code: {response.status_code}")
+            break
+
+def create_index(config, credential, form_recognizer_client=None):
+    service_name = config["search_service_name"]
+    subscription_id = config["subscription_id"]
+    resource_group = config["resource_group"]
+    location = config["location"]
+    index_name = config["index_name"]
+
+    # check if search service exists, create if not
+    if check_if_search_service_exists(service_name, subscription_id, resource_group, credential):
+        print(f"Using existing search service {service_name}")
+    else:
+        print(f"Creating search service {service_name}")
+        create_search_service(service_name, subscription_id, resource_group, location, credential=credential)
+
+    # create or update search index with compatible schema
+    if not create_or_update_search_index(service_name, subscription_id, resource_group, index_name, config["semantic_config_name"], credential):
+        raise Exception(f"Failed to create or update index {index_name}")
+    
+    # chunk directory
+    print("Chunking directory...")
+    result = chunk_directory(config["data_path"], num_tokens=config["chunk_size"], token_overlap=config["token_overlap"], form_recognizer_client=form_recognizer_client)
+
+    if len(result.chunks) == 0:
+        raise Exception("No chunks found. Please check the data path and chunk size.")
+
+    print(f"Processed {result.total_files} files")
+    print(f"Unsupported formats: {result.num_unsupported_format_files} files")
+    print(f"Files with errors: {result.num_files_with_errors} files")
+    print(f"Found {len(result.chunks)} chunks")
+
+    # upload documents to index
+    print("Uploading documents to index...")
+    upload_documents_to_index(service_name, subscription_id, resource_group, index_name, result.chunks, credential)
+
+    # check if index is ready/validate index
+    print("Validating index...")
+    validate_index(service_name, subscription_id, resource_group, index_name)
+    print("Index validation completed")
+
+if __name__ == "__main__": 
+    parser = argparse.ArgumentParser()
+    parser.add_argument("--config", type=str, help="Path to config file containing settings for data preparation")
+    parser.add_argument("--form-rec-resource", type=str, help="Name of your Form Recognizer resource to use for PDF cracking.")
+    parser.add_argument("--form-rec-key", type=str, help="Key for your Form Recognizer resource to use for PDF cracking.")
+    args = parser.parse_args()
+
+    with open(args.config) as f:
+        config = json.load(f)
+
+    credential = AzureCliCredential()
+    form_recognizer_client = None
+
+    print("Data preparation script started")
+    if args.form_rec_resource and args.form_rec_key:
+        form_recognizer_client = DocumentAnalysisClient(endpoint=f"https://{args.form_rec_resource}.cognitiveservices.azure.com/", credential=AzureKeyCredential(args.form_rec_key))
+
+    for index_config in config:
+        print("Preparing data for index:", index_config["index_name"])
+        create_index(index_config, credential, form_recognizer_client)
+        print("Data preparation for index", index_config["index_name"], "completed")
+
     print(f"Data preparation script completed. {len(config)} indexes updated.")